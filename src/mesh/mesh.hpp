--- conflicted
+++ resolved
@@ -37,11 +37,7 @@
 class Hydro;
 class Field;
 class Gravity;
-<<<<<<< HEAD
-=======
 class GravityDriver;
-class AthenaFFT;
->>>>>>> d6fe407b
 class EquationOfState;
 class FFTDriver;
 class FFTGravityDriver;
@@ -99,9 +95,6 @@
   Field *pfield;
   Gravity *pgrav;
   EquationOfState *peos;
-
-  // fft object
-  AthenaFFT *pfft;
 
   MeshBlock *prev, *next;
 
@@ -142,14 +135,10 @@
   friend class MeshRefinement;
   friend class HydroSourceTerms;
   friend class Hydro;
-<<<<<<< HEAD
   friend class FFTDriver;
   friend class FFTGravityDriver;
-=======
-  friend class AthenaFFT;
   friend class MultigridDriver;
   friend class GravityDriver;
->>>>>>> d6fe407b
   friend class Gravity;
 #ifdef HDF5OUTPUT
   friend class ATHDF5Output;
@@ -177,11 +166,8 @@
 
   MeshBlock *pblock;
 
-<<<<<<< HEAD
-  FFTGravityDriver *pgrd;
-=======
+  FFTGravityDriver *pfgrd;
   GravityDriver *pgrd;
->>>>>>> d6fe407b
 
   AthenaArray<Real> *ruser_mesh_data;
   AthenaArray<int> *iuser_mesh_data;
@@ -213,11 +199,7 @@
   std::string *user_history_output_names_;
 
   // global constants
-<<<<<<< HEAD
-  Real four_pi_G_;
-=======
   Real four_pi_G_, grav_eps_;
->>>>>>> d6fe407b
 
   // functions
   MeshGenFunc_t MeshGenerator_[3];
@@ -244,16 +226,10 @@
   void AllocateUserHistoryOutput(int n);
   void EnrollUserHistoryOutput(int i, HistoryOutputFunc_t my_func, const char *name);
   void EnrollUserMetric(MetricFunc_t my_func);
-<<<<<<< HEAD
-
-  void SetGravitationalConstant(Real g) { four_pi_G_=4.0*PI*g; };
-  void SetFourPiG(Real fpg) { four_pi_G_=fpg; };
-=======
   void EnrollUserMGBoundaryFunction(enum BoundaryFace dir, MGBoundaryFunc_t my_bc);
   void SetGravitationalConstant(Real g) { four_pi_G_=4.0*PI*g; };
   void SetFourPiG(Real fpg) { four_pi_G_=fpg; };
   void SetGravityThreshold(Real eps) { grav_eps_=eps; };
->>>>>>> d6fe407b
 };
 
 //----------------------------------------------------------------------------------------
