--- conflicted
+++ resolved
@@ -50,20 +50,13 @@
   AthenaArray<Real> &x1flux, &x2flux, &x3flux;
   //!@}
 
-<<<<<<< HEAD
 
   //! maximum number of reserved unique "physics ID" component of MPI tag bitfield
   //! \note
   //! (CellCenteredBoundaryVariable only actually uses 1x if multilevel==false, no shear)
   //! must correspond to the # of "int *phys_id_" private members, below.
   //! Convert to array?
-  static constexpr int max_phys_id = 3;
-=======
-  // maximum number of reserved unique "physics ID" component of MPI tag bitfield
-  // (CellCenteredBoundaryVariable only actually uses 1x if multilevel==false, no shear)
-  // must correspond to the # of "int *phys_id_" private members, below. Convert to array?
   static constexpr int max_phys_id = 4;
->>>>>>> 3106de62
 
   //!@{
   //! BoundaryVariable:
@@ -77,11 +70,7 @@
   void StartReceiving(BoundaryCommSubset phase) override;
   void ClearBoundary(BoundaryCommSubset phase) override;
   void StartReceivingShear(BoundaryCommSubset phase) override;
-<<<<<<< HEAD
-  void ComputeShear(const Real time) override;
   //!@}
-=======
->>>>>>> 3106de62
 
   //!@{
   //! BoundaryBuffer:
@@ -93,14 +82,11 @@
   //! Shearing box
   void SendShearingBoxBoundaryBuffers();
   bool ReceiveShearingBoxBoundaryBuffers();
-<<<<<<< HEAD
-  //!@}
-=======
   void SetShearingBoxBoundaryBuffers();
   void SendFluxShearingBoxBoundaryBuffers();
   bool ReceiveFluxShearingBoxBoundaryBuffers();
   void SetFluxShearingBoxBoundaryBuffers();
->>>>>>> 3106de62
+  //!@}
 
   //!@{
   //! BoundaryPhysics:
@@ -169,13 +155,8 @@
   int cc_phys_id_, cc_flx_phys_id_;
 #endif
   // shearing box:
-<<<<<<< HEAD
   //! flux from conservative remapping
-  AthenaArray<Real>  shear_flx_cc_[2];
-=======
-  // flux from conservative remapping
   AthenaArray<Real> pbuf;
->>>>>>> 3106de62
   // KGF: these should probably be combined into a struct or array with send/recv switch
   int shear_send_count_cc_[2][4], shear_recv_count_cc_[2][4]; // buffer sizes
 
