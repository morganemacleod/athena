--- conflicted
+++ resolved
@@ -25,14 +25,8 @@
 #endif
 
 // forward declarations
-<<<<<<< HEAD
-class Coordinates;
-class Field;
-class Hydro;
-=======
 // TODO(felker): how many of these foward declarations are actually needed now?
 // Can #include "./bvals_interfaces.hpp" suffice?
->>>>>>> 17ac9f71
 class Mesh;
 class MeshBlock;
 class MeshBlockTree;
@@ -105,122 +99,6 @@
   BoundaryValues(MeshBlock *pmb, BoundaryFlag *input_bcs, ParameterInput *pin);
   ~BoundaryValues();
 
-<<<<<<< HEAD
-  void InitBoundaryData(BoundaryData &bd, enum BoundaryType type);
-  void DestroyBoundaryData(BoundaryData &bd);
-  void Initialize(void);
-  void CheckBoundary(void);
-  void StartReceivingForInit(bool cons_and_field);
-  // time: pmesh->time+dtstep, where dtstep is the delta t for current step
-  void StartReceivingAll(const Real time);
-  void ClearBoundaryForInit(bool cons_and_field);
-  void ClearBoundaryAll(void);
-  void ApplyPhysicalBoundaries(AthenaArray<Real> &pdst, AthenaArray<Real> &cdst,
-       FaceField &bfdst, AthenaArray<Real> &bcdst, AthenaArray<Real> &radpdst,
-       AthenaArray<Real> &radcdst, const Real time, const Real dt);
-  void ProlongateBoundaries(AthenaArray<Real> &pdst, AthenaArray<Real> &cdst,
-       FaceField &bfdst, AthenaArray<Real> &bcdst, AthenaArray<Real> &radpdst,
-       AthenaArray<Real> &radcdst, const Real time, const Real dt);
-
-  int LoadCellCenteredBoundaryBufferSameLevel(AthenaArray<Real> &src,
-                      int ns, int ne, Real *buf, const NeighborBlock& nb);
-  int LoadCellCenteredBoundaryBufferToCoarser(AthenaArray<Real> &src,
-      int ns, int ne, Real *buf, AthenaArray<Real> &cbuf, const NeighborBlock& nb);
-  int LoadCellCenteredBoundaryBufferToFiner(AthenaArray<Real> &src,
-                      int ns, int ne, Real *buf, const NeighborBlock& nb);
-  void SendCellCenteredBoundaryBuffers(AthenaArray<Real> &src,
-                                       enum CCBoundaryType type);
-  void SetCellCenteredBoundarySameLevel(AthenaArray<Real> &dst, int ns, int ne,
-                                  Real *buf, const NeighborBlock& nb, bool *flip);
-  void SetCellCenteredBoundaryFromCoarser(int ns, int ne, Real *buf,
-                      AthenaArray<Real> &cbuf, const NeighborBlock& nb, bool *flip);
-  void SetCellCenteredBoundaryFromFiner(AthenaArray<Real> &dst, int ns, int ne,
-                                  Real *buf, const NeighborBlock& nb, bool *flip);
-  bool ReceiveCellCenteredBoundaryBuffers(AthenaArray<Real> &dst,
-                                          enum CCBoundaryType type);
-  void ReceiveCellCenteredBoundaryBuffersWithWait(AthenaArray<Real> &dst,
-                                           enum CCBoundaryType type);
-  void PolarSingleCellCentered(AthenaArray<Real> &dst, int ns, int ne);
-
-  int LoadFieldBoundaryBufferSameLevel(FaceField &src, Real *buf,
-                                       const NeighborBlock& nb);
-  int LoadFieldBoundaryBufferToCoarser(FaceField &src, Real *buf,
-                                       const NeighborBlock& nb);
-  int LoadFieldBoundaryBufferToFiner(FaceField &src, Real *buf,
-                                     const NeighborBlock& nb);
-  void SendFieldBoundaryBuffers(FaceField &src);
-  void SetFieldBoundarySameLevel(FaceField &dst, Real *buf, const NeighborBlock& nb);
-  void SetFieldBoundaryFromCoarser(Real *buf, const NeighborBlock& nb);
-  void SetFieldBoundaryFromFiner(FaceField &dst, Real *buf, const NeighborBlock& nb);
-  bool ReceiveFieldBoundaryBuffers(FaceField &dst);
-  void ReceiveFieldBoundaryBuffersWithWait(FaceField &dst);
-  void PolarSingleField(FaceField &dst);
-  void PolarAxisFieldAverage(FaceField &dst);
-
-  void SendFluxCorrection(enum FluxCorrectionType type);
-  bool ReceiveFluxCorrection(enum FluxCorrectionType type);
-
-  int LoadEMFBoundaryBufferSameLevel(Real *buf, const NeighborBlock& nb);
-  int LoadEMFBoundaryBufferToCoarser(Real *buf, const NeighborBlock& nb);
-  int LoadEMFBoundaryPolarBuffer(Real *buf, const PolarNeighborBlock &nb);
-  void SendEMFCorrection(void);
-  void SetEMFBoundarySameLevel(Real *buf, const NeighborBlock& nb);
-  void SetEMFBoundaryFromFiner(Real *buf, const NeighborBlock& nb);
-  void SetEMFBoundaryPolar(Real **buf_list, int num_bufs, bool north);
-  void ClearCoarseEMFBoundary(void);
-  void AverageEMFBoundary(void);
-  void PolarSingleEMF(void);
-  bool ReceiveEMFCorrection(void);
-
-  // Shearingbox Hydro
-  void LoadHydroShearing(AthenaArray<Real> &src, Real *buf, int nb);
-  void SendHydroShearingboxBoundaryBuffersForInit(AthenaArray<Real> &src, bool cons);
-  void SendHydroShearingboxBoundaryBuffers(AthenaArray<Real> &src, bool cons);
-
-  void SetHydroShearingboxBoundarySameLevel(AthenaArray<Real> &dst, Real *buf,
-                                            const int nb);
-  bool ReceiveHydroShearingboxBoundaryBuffers(AthenaArray<Real> &dst);
-  void FindShearBlock(const Real time);
-  void RemapFlux(const int n, const int k, const int jinner, const int jouter,
-                 const int i, const Real eps, const AthenaArray<Real> &U,
-                 AthenaArray<Real> &Flux);
-  // Shearingbox Field
-  void LoadFieldShearing(FaceField &src, Real *buf, int nb);
-  void SendFieldShearingboxBoundaryBuffersForInit(FaceField &src, bool cons);
-  void SendFieldShearingboxBoundaryBuffers(FaceField &src, bool cons);
-  void SetFieldShearingboxBoundarySameLevel(FaceField &dst, Real *buf, const int nb);
-  bool ReceiveFieldShearingboxBoundaryBuffers(FaceField &dst);
-  void RemapFluxField(const int k, const int jinner, const int jouter, const int i,
-                      const Real eps, const AthenaArray<Real> &U,
-                      AthenaArray<Real> &Flux);
-  // Shearingbox EMF
-  void LoadEMFShearing(EdgeField &src, Real *buf, const int nb);
-  void SendEMFShearingboxBoundaryCorrectionForInit(void);
-  void SendEMFShearingboxBoundaryCorrection(void);
-  void SetEMFShearingboxBoundarySameLevel(EdgeField &dst, Real *buf, const int nb);
-  bool ReceiveEMFShearingboxBoundaryCorrection(void);
-  void RemapEMFShearingboxBoundary(void);
-  void ClearEMFShearing(EdgeField &work);
-  void RemapFluxEMF(const int k, const int jinner, const int jouter, const Real eps,
-                    const AthenaArray<Real> &U, AthenaArray<Real> &Flux);
-
-private:
-  MeshBlock *pmy_block_;  // ptr to MeshBlock containing this BVals
-  int nface_, nedge_;
-  bool edge_flag_[12];
-  int nedge_fine_[12];
-  bool firsttime_;
-
-  BoundaryData bd_hydro_, bd_flcor_;
-  BoundaryData bd_field_, bd_emfcor_;
-  BoundaryData bd_rad_, bd_rad_flcor_;
-  enum BoundaryStatus *emf_north_flag_;
-  enum BoundaryStatus *emf_south_flag_;
-  Real **emf_north_send_, **emf_north_recv_;
-  Real **emf_south_send_, **emf_south_recv_;
-  AthenaArray<Real> exc_;
-  int num_north_polar_blocks_, num_south_polar_blocks_;
-=======
   // variable-length arrays of references to BoundaryVariable instances
   // containing all BoundaryVariable instances:
   std::vector<BoundaryVariable *> bvars;
@@ -248,7 +126,6 @@
   // compute the shear at each integrator stage
   // TODO(felker): consider making this fn private again if calling within StartRecv()
   void FindShearBlock(const Real time);
->>>>>>> 17ac9f71
 
   // safety check of user's boundary fns in Mesh::Initialize before SetupPersistentMPI()
   void CheckUserBoundaries();
@@ -280,60 +157,6 @@
   int joverlap_;                // # of cells the shear runs over one block
   Real ssize_;                  // # of ghost cells in x-z plane
   Real eps_;                    // fraction part of the shear
-<<<<<<< HEAD
-  int  send_inner_gid_[4], recv_inner_gid_[4]; // gid of meshblocks for communication
-  int  send_inner_lid_[4], recv_inner_lid_[4]; // lid of meshblocks for communication
-  int send_inner_rank_[4],recv_inner_rank_[4]; // rank of meshblocks for communication
-  int  send_outer_gid_[4], recv_outer_gid_[4]; // gid of meshblocks for communication
-  int  send_outer_lid_[4], recv_outer_lid_[4]; // lid of meshblocks for communication
-  int send_outer_rank_[4],recv_outer_rank_[4]; // rank of meshblocks for communication
-
-  // Hydro
-  enum BoundaryStatus shbox_inner_hydro_flag_[4], shbox_outer_hydro_flag_[4];
-  // working arrays of remapped quantities
-  AthenaArray<Real>  shboxvar_inner_hydro_, shboxvar_outer_hydro_;
-  // flux from conservative remapping
-  AthenaArray<Real>  flx_inner_hydro_, flx_outer_hydro_;
-  int  send_innersize_hydro_[4], recv_innersize_hydro_[4]; // buffer sizes
-  Real *send_innerbuf_hydro_[4], *recv_innerbuf_hydro_[4]; // send and recv buffers
-  int  send_outersize_hydro_[4], recv_outersize_hydro_[4]; // buffer sizes
-  Real *send_outerbuf_hydro_[4], *recv_outerbuf_hydro_[4]; // send and recv buffers
-#ifdef MPI_PARALLEL
-  // MPI request for send and recv msgs
-  MPI_Request rq_innersend_hydro_[4], rq_innerrecv_hydro_[4];
-  MPI_Request rq_outersend_hydro_[4], rq_outerrecv_hydro_[4];
-#endif
-  // Field
-  enum BoundaryStatus shbox_inner_field_flag_[4], shbox_outer_field_flag_[4];
-  FaceField shboxvar_inner_field_, shboxvar_outer_field_;
-  FaceField flx_inner_field_, flx_outer_field_;
-  int  send_innersize_field_[4], recv_innersize_field_[4];
-  Real *send_innerbuf_field_[4], *recv_innerbuf_field_[4];
-  int  send_outersize_field_[4], recv_outersize_field_[4];
-  Real *send_outerbuf_field_[4], *recv_outerbuf_field_[4];
-#ifdef MPI_PARALLEL
-  MPI_Request rq_innersend_field_[4], rq_innerrecv_field_[4];
-  MPI_Request rq_outersend_field_[4], rq_outerrecv_field_[4];
-#endif
-  // EMF correction
-  enum BoundaryStatus shbox_inner_emf_flag_[5], shbox_outer_emf_flag_[5];
-  EdgeField shboxvar_inner_emf_, shboxvar_outer_emf_;
-  EdgeField shboxmap_inner_emf_, shboxmap_outer_emf_;
-  EdgeField flx_inner_emf_, flx_outer_emf_;
-  int  send_innersize_emf_[4], recv_innersize_emf_[4];
-  Real *send_innerbuf_emf_[4], *recv_innerbuf_emf_[4];
-  int  send_outersize_emf_[4], recv_outersize_emf_[4];
-  Real *send_outerbuf_emf_[4], *recv_outerbuf_emf_[4];
-#ifdef MPI_PARALLEL
-  MPI_Request rq_innersend_emf_[4],  rq_innerrecv_emf_[4];
-  MPI_Request rq_outersend_emf_[4],  rq_outerrecv_emf_[4];
-#endif
-
-  // Radiation
-  int rad_nang_;
-
-  // temporary
-=======
   Real qomL_;
 
   // it is possible for a MeshBlock to have is_shear={true, true}, if it is the only block
@@ -365,7 +188,6 @@
 
   // temporary--- Added by @tomidakn on 2015-11-27 in f0f989f85f
   // TODO(KGF): consider removing this friendship designation
->>>>>>> 17ac9f71
   friend class Mesh;
   // currently, this class friendship is required for copying send/recv buffers between
   // BoundaryVariable objects within different MeshBlocks on the same MPI rank:
