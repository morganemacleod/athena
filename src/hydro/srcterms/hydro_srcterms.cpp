--- conflicted
+++ resolved
@@ -83,11 +83,7 @@
   if (g1_ != 0.0 || g2_ != 0.0 || g3_ != 0.0) ConstantAcceleration(dt, flux, prim,cons);
 
   // Add new source terms here
-<<<<<<< HEAD
-  if (SELF_GRAVITY_ENABLED) SelfGravity(dt, flux, prim,cons);
-=======
   if (SELF_GRAVITY_ENABLED) SelfGravity(dt, flux, prim, cons);
->>>>>>> d6fe407b
   // MyNewSourceTerms()
 
   //  user-defined source terms
