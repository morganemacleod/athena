//========================================================================================
// Athena++ astrophysical MHD code
// Copyright(C) 2014 James M. Stone <jmstone@princeton.edu> and other code contributors
// Licensed under the 3-clause BSD License, see LICENSE file for details
//========================================================================================
//! \file sts_task_list.cpp
//  \brief RKL1 Super-Time-Stepping Algorithm
//
// REFERENCE:
// Meyer, C. D., Balsara, D. S., & Aslam, T. D. 2014, J. Comput. Phys.,
//    257A, 594-626

// C headers

// C++ headers
#include <cstring>    // strcmp()
#include <iostream>   // endl
#include <sstream>    // sstream
#include <stdexcept>  // runtime_error
#include <string>     // c_str()

// Athena++ headers
#include "../athena.hpp"
#include "../bvals/bvals.hpp"
#include "../eos/eos.hpp"
#include "../field/field.hpp"
#include "../field/field_diffusion/field_diffusion.hpp"
#include "../gravity/gravity.hpp"
#include "../hydro/hydro.hpp"
#include "../hydro/hydro_diffusion/hydro_diffusion.hpp"
#include "../hydro/srcterms/hydro_srcterms.hpp"
#include "../mesh/mesh.hpp"
#include "../parameter_input.hpp"
#include "../reconstruct/reconstruction.hpp"
#include "task_list.hpp"

//----------------------------------------------------------------------------------------
//  SuperTimeStepTaskList constructor

<<<<<<< HEAD
SuperTimeStepTaskList::SuperTimeStepTaskList(ParameterInput *pin, Mesh *pm,
                                             TimeIntegratorTaskList *ptlist)
    : TaskList(pm), ptlist_(ptlist) {
=======
SuperTimeStepTaskList::SuperTimeStepTaskList(ParameterInput *pin, Mesh *pm) {
>>>>>>> 61058382
  // STS Incompatiblities
  if (MAGNETIC_FIELDS_ENABLED &&
      !(pm->pblock->pfield->pfdif->field_diffusion_defined) &&
      !(pm->pblock->phydro->phdif->hydro_diffusion_defined)) {
    std::stringstream msg;
    msg << "### FATAL ERROR in SuperTimeStepTaskList" << std::endl
        << "Super-time-stepping requires setting parameters for "
        << "diffusive processes in input file." << std::endl;
    ATHENA_ERROR(msg);
  }
  // TODO(pdmullen): time-dep BC's require knowing the time within
  //                 an RKL1 operator-split STS, what is the time?
  if (SHEARING_BOX) {
    std::stringstream msg;
    msg << "### FATAL ERROR in SuperTimeStepTaskList" << std::endl
        << "Super-time-stepping is not yet compatible "
        << "with shearing box BC's." << std::endl;
    ATHENA_ERROR(msg);
  }
  // TODO(pdmullen): how should source terms be handled inside
  //                 operator-split RKL1 STS?
  if (pm->pblock->phydro->psrc->hydro_sourceterms_defined==true) {
    std::stringstream msg;
    msg << "### FATAL ERROR in SuperTimeStepTaskList" << std::endl
        << "Super-time-stepping is not yet compatible "
        << "with source terms." << std::endl;
    ATHENA_ERROR(msg);
  }
  // TODO(pdmullen): fix non-Cartesian compatibility; this requires the
  //                 handling of coordinate source terms.
  if (std::strcmp(COORDINATE_SYSTEM, "cartesian") != 0) {
    std::stringstream msg;
    msg << "### FATAL ERROR in SuperTimeStepTaskList" << std::endl
        << "Super-time-stepping is not yet compatibile "
        << "with non-Cartesian coordinates." << std::endl;
    ATHENA_ERROR(msg);
  }
  // TODO(pdmullen): add mesh-refinement functionality
  if (pm->multilevel==true) {
    std::stringstream msg;
    msg << "### FATAL ERROR in SuperTimeStepTaskList" << std::endl
        << "Super-time-stepping is not yet compatibile "
        << "with mesh refinement." << std::endl;
    ATHENA_ERROR(msg);
  }

  // Now assemble list of tasks for each stage of SuperTimeStep integrator
  {using namespace HydroIntegratorTaskNames; // NOLINT (build/namespace)
    // calculate hydro/field diffusive fluxes
    AddTask(DIFFUSE_HYD,NONE);
    if (MAGNETIC_FIELDS_ENABLED)
      AddTask(DIFFUSE_FLD,NONE);
    // compute hydro fluxes, integrate hydro variables
    if (MAGNETIC_FIELDS_ENABLED)
      AddTask(CALC_HYDFLX,(DIFFUSE_HYD|DIFFUSE_FLD));
    else
      AddTask(CALC_HYDFLX,DIFFUSE_HYD);
    AddTask(INT_HYD, CALC_HYDFLX);
    AddTask(SEND_HYD,INT_HYD);
    AddTask(RECV_HYD,NONE);
    AddTask(SETB_HYD,(RECV_HYD|INT_HYD));

    // compute MHD fluxes, integrate field
    if (MAGNETIC_FIELDS_ENABLED) { // MHD
      AddTask(CALC_FLDFLX,CALC_HYDFLX);
      AddTask(SEND_FLDFLX,CALC_FLDFLX);
      AddTask(RECV_FLDFLX,SEND_FLDFLX);
      AddTask(INT_FLD,RECV_FLDFLX);
      AddTask(SEND_FLD,INT_FLD);
      AddTask(RECV_FLD,NONE);
      AddTask(SETB_FLD,(RECV_FLD|INT_FLD));
    }

    // compute new primitives
    if (MAGNETIC_FIELDS_ENABLED) // MHD
      AddTask(CON2PRIM,(SETB_HYD|SETB_FLD));
    else  // HYDRO
      AddTask(CON2PRIM,(SETB_HYD));

    // everything else
    AddTask(PHY_BVAL,CON2PRIM);
    AddTask(CLEAR_ALLBND,PHY_BVAL);
  } // end of using namespace block
}

//---------------------------------------------------------------------------------------
//  Sets id and dependency for "ntask" member of task_list_ array, then iterates value of
//  ntask.

void SuperTimeStepTaskList::AddTask(std::uint64_t id, std::uint64_t dep) {
  task_list_[ntasks].task_id=id;
  task_list_[ntasks].dependency=dep;

  using namespace HydroIntegratorTaskNames; // NOLINT (build/namespace)
  switch (id) {
    case (CLEAR_ALLBND):
      task_list_[ntasks].TaskFunc=
<<<<<<< HEAD
          static_cast<enum TaskStatus (TaskList::*)(MeshBlock*,int)>
          (&TimeIntegratorTaskList::ClearAllBoundary);
=======
          static_cast<TaskStatus (TaskList::*)(MeshBlock*,int)>
          (&SuperTimeStepTaskList::ClearAllBoundary_STS);
>>>>>>> 61058382
      break;

    case (CALC_HYDFLX):
      task_list_[ntasks].TaskFunc=
          static_cast<TaskStatus (TaskList::*)(MeshBlock*,int)>
          (&SuperTimeStepTaskList::CalculateFluxes_STS);
      break;
    case (CALC_FLDFLX):
      task_list_[ntasks].TaskFunc=
          static_cast<TaskStatus (TaskList::*)(MeshBlock*,int)>
          (&SuperTimeStepTaskList::CalculateEMF_STS);
      break;

    case (SEND_FLDFLX):
      task_list_[ntasks].TaskFunc=
<<<<<<< HEAD
          static_cast<enum TaskStatus (TaskList::*)(MeshBlock*,int)>
          (&TimeIntegratorTaskList::EMFCorrectSend);
=======
          static_cast<TaskStatus (TaskList::*)(MeshBlock*,int)>
          (&SuperTimeStepTaskList::EMFCorrectSend_STS);
>>>>>>> 61058382
      break;

    case (RECV_FLDFLX):
      task_list_[ntasks].TaskFunc=
<<<<<<< HEAD
          static_cast<enum TaskStatus (TaskList::*)(MeshBlock*,int)>
          (&TimeIntegratorTaskList::EMFCorrectReceive);
=======
          static_cast<TaskStatus (TaskList::*)(MeshBlock*,int)>
          (&SuperTimeStepTaskList::EMFCorrectReceive_STS);
>>>>>>> 61058382
      break;

    case (INT_HYD):
      task_list_[ntasks].TaskFunc=
          static_cast<TaskStatus (TaskList::*)(MeshBlock*,int)>
          (&SuperTimeStepTaskList::HydroIntegrate_STS);
      break;
    case (INT_FLD):
      task_list_[ntasks].TaskFunc=
          static_cast<TaskStatus (TaskList::*)(MeshBlock*,int)>
          (&SuperTimeStepTaskList::FieldIntegrate_STS);
      break;

    case (SEND_HYD):
      task_list_[ntasks].TaskFunc=
<<<<<<< HEAD
          static_cast<enum TaskStatus (TaskList::*)(MeshBlock*,int)>
          (&TimeIntegratorTaskList::HydroSend);
      break;
    case (SEND_FLD):
      task_list_[ntasks].TaskFunc=
          static_cast<enum TaskStatus (TaskList::*)(MeshBlock*,int)>
          (&TimeIntegratorTaskList::FieldSend);
=======
          static_cast<TaskStatus (TaskList::*)(MeshBlock*,int)>
          (&SuperTimeStepTaskList::HydroSend_STS);
      break;
    case (SEND_FLD):
      task_list_[ntasks].TaskFunc=
          static_cast<TaskStatus (TaskList::*)(MeshBlock*,int)>
          (&SuperTimeStepTaskList::FieldSend_STS);
>>>>>>> 61058382
      break;

    case (RECV_HYD):
      task_list_[ntasks].TaskFunc=
<<<<<<< HEAD
          static_cast<enum TaskStatus (TaskList::*)(MeshBlock*,int)>
          (&TimeIntegratorTaskList::HydroReceive);
      break;
    case (RECV_FLD):
      task_list_[ntasks].TaskFunc=
          static_cast<enum TaskStatus (TaskList::*)(MeshBlock*,int)>
          (&TimeIntegratorTaskList::FieldReceive);
=======
          static_cast<TaskStatus (TaskList::*)(MeshBlock*,int)>
          (&SuperTimeStepTaskList::HydroReceive_STS);
      break;
    case (RECV_FLD):
      task_list_[ntasks].TaskFunc=
          static_cast<TaskStatus (TaskList::*)(MeshBlock*,int)>
          (&SuperTimeStepTaskList::FieldReceive_STS);
>>>>>>> 61058382
      break;

    case (SETB_HYD):
      task_list_[ntasks].TaskFunc=
<<<<<<< HEAD
          static_cast<enum TaskStatus (TaskList::*)(MeshBlock*,int)>
          (&TimeIntegratorTaskList::HydroSetBoundaries);
      break;
    case (SETB_FLD):
      task_list_[ntasks].TaskFunc=
          static_cast<enum TaskStatus (TaskList::*)(MeshBlock*,int)>
          (&TimeIntegratorTaskList::FieldSetBoundaries);
=======
          static_cast<TaskStatus (TaskList::*)(MeshBlock*,int)>
          (&SuperTimeStepTaskList::HydroSetBoundaries_STS);
      break;
    case (SETB_FLD):
      task_list_[ntasks].TaskFunc=
          static_cast<TaskStatus (TaskList::*)(MeshBlock*,int)>
          (&SuperTimeStepTaskList::FieldSetBoundaries_STS);
>>>>>>> 61058382
      break;

    case (CON2PRIM):
      task_list_[ntasks].TaskFunc=
<<<<<<< HEAD
          static_cast<enum TaskStatus (TaskList::*)(MeshBlock*,int)>
          (&TimeIntegratorTaskList::Primitives);
=======
          static_cast<TaskStatus (TaskList::*)(MeshBlock*,int)>
          (&SuperTimeStepTaskList::Primitives_STS);
>>>>>>> 61058382
      break;
    case (PHY_BVAL):
      task_list_[ntasks].TaskFunc=
          static_cast<TaskStatus (TaskList::*)(MeshBlock*,int)>
          (&SuperTimeStepTaskList::PhysicalBoundary_STS);
      break;

    case (DIFFUSE_HYD):
      task_list_[ntasks].TaskFunc=
<<<<<<< HEAD
          static_cast<enum TaskStatus (TaskList::*)(MeshBlock*,int)>
          (&TimeIntegratorTaskList::HydroDiffusion);
      break;
    case (DIFFUSE_FLD):
      task_list_[ntasks].TaskFunc=
          static_cast<enum TaskStatus (TaskList::*)(MeshBlock*,int)>
          (&TimeIntegratorTaskList::FieldDiffusion);
=======
          static_cast<TaskStatus (TaskList::*)(MeshBlock*,int)>
          (&SuperTimeStepTaskList::HydroDiffusion_STS);
      break;
    case (DIFFUSE_FLD):
      task_list_[ntasks].TaskFunc=
          static_cast<TaskStatus (TaskList::*)(MeshBlock*,int)>
          (&SuperTimeStepTaskList::FieldDiffusion_STS);
>>>>>>> 61058382
      break;
    default:
      std::stringstream msg;
      msg << "### FATAL ERROR in AddTask" << std::endl
          << "Invalid Task "<< id << " is specified" << std::endl;
      ATHENA_ERROR(msg);
  }
  ntasks++;
  return;
}


void SuperTimeStepTaskList::StartupTaskList(MeshBlock *pmb, int stage) {
#pragma omp single
  {
    // Set RKL1 params
    pmb->pmy_mesh->muj = (2.*stage-1.)/stage;
    pmb->pmy_mesh->nuj = (1.-stage)/stage;
    pmb->pmy_mesh->muj_tilde = pmb->pmy_mesh->muj*2./(std::pow(nstages,2.)+nstages);
  }

  // Clear flux arrays from previous stage
  pmb->phydro->phdif->ClearHydroFlux(pmb->phydro->flux);
  if (MAGNETIC_FIELDS_ENABLED)
    pmb->pfield->pfdif->ClearEMF(pmb->pfield->e);

  Real time = pmb->pmy_mesh->time;
  pmb->pbval->StartReceivingAll(time);

  return;
}

//----------------------------------------------------------------------------------------
<<<<<<< HEAD
=======
// Functions to end MPI communication

TaskStatus SuperTimeStepTaskList::ClearAllBoundary_STS(MeshBlock *pmb, int stage) {
  pmb->pbval->ClearBoundaryAll();
  return TaskStatus::success;
}

//----------------------------------------------------------------------------------------
>>>>>>> 61058382
// Functions to calculates fluxes

TaskStatus SuperTimeStepTaskList::CalculateFluxes_STS(MeshBlock *pmb, int stage) {
  Hydro *phydro=pmb->phydro;
  // Field *pfield=pmb->pfield;

  if (stage <= nstages) {
    phydro->CalculateFluxes_STS();
    return TaskStatus::next;
  }
  return TaskStatus::fail;
}

TaskStatus SuperTimeStepTaskList::CalculateEMF_STS(MeshBlock *pmb, int stage) {
  if (stage <= nstages) {
    pmb->pfield->ComputeCornerE_STS();
    return TaskStatus::next;
  }
  return TaskStatus::fail;
}

//----------------------------------------------------------------------------------------
<<<<<<< HEAD
=======
// Functions to communicate fluxes between MeshBlocks for flux correction with AMR

TaskStatus SuperTimeStepTaskList::EMFCorrectSend_STS(MeshBlock *pmb, int stage) {
  pmb->pbval->SendEMFCorrection();
  return TaskStatus::success;
}

//----------------------------------------------------------------------------------------
// Functions to receive fluxes between MeshBlocks

TaskStatus SuperTimeStepTaskList::EMFCorrectReceive_STS(MeshBlock *pmb, int stage) {
  if (pmb->pbval->ReceiveEMFCorrection() == true) {
    return TaskStatus::next;
  } else {
    return TaskStatus::fail;
  }
}

//----------------------------------------------------------------------------------------
>>>>>>> 61058382
// Functions to integrate conserved variables

TaskStatus SuperTimeStepTaskList::HydroIntegrate_STS(MeshBlock *pmb, int stage) {
  Hydro *ph=pmb->phydro;
  Field *pf=pmb->pfield;

  // set registers
  ph->u2.SwapAthenaArray(ph->u1);
  ph->u1.SwapAthenaArray(ph->u);
  if (MAGNETIC_FIELDS_ENABLED) {
    pf->b2.x1f.SwapAthenaArray(pf->b1.x1f);
    pf->b2.x2f.SwapAthenaArray(pf->b1.x2f);
    pf->b2.x3f.SwapAthenaArray(pf->b1.x3f);

    pf->b1.x1f.SwapAthenaArray(pf->b.x1f);
    pf->b1.x2f.SwapAthenaArray(pf->b.x2f);
    pf->b1.x3f.SwapAthenaArray(pf->b.x3f);
  }

  // update u
  if (stage <= nstages) {
    Real ave_wghts[3];
    ave_wghts[0] = 0.0;
    ave_wghts[1] = pmb->pmy_mesh->muj;
    ave_wghts[2] = pmb->pmy_mesh->nuj;
    ph->WeightedAveU(ph->u, ph->u1, ph->u2, ave_wghts);
    ph->AddFluxDivergenceToAverage(ph->w, pf->bcc, pmb->pmy_mesh->muj_tilde, ph->u);
    return TaskStatus::next;
  }
  return TaskStatus::fail;
}

TaskStatus SuperTimeStepTaskList::FieldIntegrate_STS(MeshBlock *pmb, int stage) {
  Field *pf=pmb->pfield;

  if (stage <= nstages) {
    Real ave_wghts[3];
    ave_wghts[0] = 0.0;
    ave_wghts[1] = pmb->pmy_mesh->muj;
    ave_wghts[2] = pmb->pmy_mesh->nuj;
    pf->WeightedAveB(pf->b,pf->b1,pf->b2,ave_wghts);
    pf->CT(pmb->pmy_mesh->muj_tilde, pf->b);
    return TaskStatus::next;
  }
<<<<<<< HEAD
  return TASK_FAIL;
}


enum TaskStatus SuperTimeStepTaskList::PhysicalBoundary_STS(MeshBlock *pmb, int stage) {
=======

  return TaskStatus::fail;
}

//----------------------------------------------------------------------------------------
// Functions to calculate hydro diffusion fluxes

TaskStatus SuperTimeStepTaskList::HydroDiffusion_STS(MeshBlock *pmb, int stage) {
  Hydro *ph=pmb->phydro;

  // return if there are no diffusion to be added
  if (ph->phdif->hydro_diffusion_defined == false) return TaskStatus::next;

  if (stage <= nstages) {
    ph->phdif->CalcHydroDiffusionFlux(ph->w, ph->u, ph->flux);
  } else {
    return TaskStatus::fail;
  }
  return TaskStatus::next;
}

//----------------------------------------------------------------------------------------
// Functions to calculate diffusion EMF

TaskStatus SuperTimeStepTaskList::FieldDiffusion_STS(MeshBlock *pmb, int stage) {
  Field *pf=pmb->pfield;

  // return if there are no diffusion to be added
  if (pf->pfdif->field_diffusion_defined == false) return TaskStatus::next;

  if (stage <= nstages) {
    pf->pfdif->CalcFieldDiffusionEMF(pf->b,pf->bcc,pf->e);
  } else {
    return TaskStatus::fail;
  }
  return TaskStatus::next;
}

//----------------------------------------------------------------------------------------
// Functions to communicate conserved variables between MeshBlocks

TaskStatus SuperTimeStepTaskList::HydroSend_STS(MeshBlock *pmb, int stage) {
  if (stage <= nstages) {
    pmb->pbval->SendCellCenteredBoundaryBuffers(pmb->phydro->u, CCBoundaryQuantity::cons);
  } else {
    return TaskStatus::fail;
  }
  return TaskStatus::success;
}

TaskStatus SuperTimeStepTaskList::FieldSend_STS(MeshBlock *pmb, int stage) {
  if (stage <= nstages) {
    pmb->pbval->SendFieldBoundaryBuffers(pmb->pfield->b);
  } else {
    return TaskStatus::fail;
  }
  return TaskStatus::success;
}

//----------------------------------------------------------------------------------------
// Functions to receive conserved variables between MeshBlocks

TaskStatus SuperTimeStepTaskList::HydroReceive_STS(MeshBlock *pmb, int stage) {
  bool ret;
  if (stage <= nstages) {
    ret=pmb->pbval->ReceiveCellCenteredBoundaryBuffers(CCBoundaryQuantity::cons);
  } else {
    return TaskStatus::fail;
  }

  if (ret==true) {
    return TaskStatus::success;
  } else {
    return TaskStatus::fail;
  }
}

TaskStatus SuperTimeStepTaskList::FieldReceive_STS(MeshBlock *pmb, int stage) {
  bool ret;
  if (stage <= nstages) {
    ret=pmb->pbval->ReceiveFieldBoundaryBuffers();
  } else {
    return TaskStatus::fail;
  }

  if (ret==true) {
    return TaskStatus::success;
  } else {
    return TaskStatus::fail;
  }
}

TaskStatus SuperTimeStepTaskList::HydroSetBoundaries_STS(MeshBlock *pmb,
                                                         int stage) {
  if (stage <= nstages) {
    pmb->pbval->SetCellCenteredBoundaries(pmb->phydro->u, CCBoundaryQuantity::cons);
    return TaskStatus::success;
  }
  return TaskStatus::fail;
}

TaskStatus SuperTimeStepTaskList::FieldSetBoundaries_STS(MeshBlock *pmb, int stage) {
  if (stage <= nstages) {
    pmb->pbval->SetFieldBoundaries(pmb->pfield->b);
    return TaskStatus::success;
  }
  return TaskStatus::fail;
}

//--------------------------------------------------------------------------------------
// Functions for everything else

TaskStatus SuperTimeStepTaskList::Primitives_STS(MeshBlock *pmb, int stage) {
  Hydro *phydro=pmb->phydro;
  Field *pfield=pmb->pfield;
  BoundaryValues *pbval=pmb->pbval;
  int il=pmb->is, iu=pmb->ie, jl=pmb->js, ju=pmb->je, kl=pmb->ks, ku=pmb->ke;
  if (pbval->nblevel[1][1][0] != -1) il-=NGHOST;
  if (pbval->nblevel[1][1][2] != -1) iu+=NGHOST;
  if (pbval->nblevel[1][0][1] != -1) jl-=NGHOST;
  if (pbval->nblevel[1][2][1] != -1) ju+=NGHOST;
  if (pbval->nblevel[0][1][1] != -1) kl-=NGHOST;
  if (pbval->nblevel[2][1][1] != -1) ku+=NGHOST;

  if (stage <= nstages) {
    // At beginning of this task, phydro->w contains previous stage's W(U) output
    // and phydro->w1 is used as a register to store the current stage's output.
    pmb->peos->ConservedToPrimitive(phydro->u, phydro->w, pfield->b,
                                    phydro->w1, pfield->bcc, pmb->pcoord,
                                    il, iu, jl, ju, kl, ku);
    // swap AthenaArray data pointers so that w now contains the updated w_out
    phydro->w.SwapAthenaArray(phydro->w1);

  } else {
    return TaskStatus::fail;
  }

  return TaskStatus::success;
}

TaskStatus SuperTimeStepTaskList::PhysicalBoundary_STS(MeshBlock *pmb, int stage) {
  Hydro *phydro=pmb->phydro;
  Field *pfield=pmb->pfield;
>>>>>>> 61058382
  BoundaryValues *pbval=pmb->pbval;
  if (stage <= nstages) {
    // TODO(pdmullen): for time-dependent BC's, what is the time inside of an
    //                 operator-split RKL1 STS? For now, disable time-dep BCs.
    // Real t_end_stage = pmb->pmy_mesh->time;
    // Real dt = pmb->pmy_mesh->dt;
    pbval->ApplyPhysicalBoundaries(pmb->pmy_mesh->time, pmb->pmy_mesh->dt);
  } else {
    return TaskStatus::fail;
  }

  return TaskStatus::success;
}<|MERGE_RESOLUTION|>--- conflicted
+++ resolved
@@ -37,13 +37,8 @@
 //----------------------------------------------------------------------------------------
 //  SuperTimeStepTaskList constructor
 
-<<<<<<< HEAD
-SuperTimeStepTaskList::SuperTimeStepTaskList(ParameterInput *pin, Mesh *pm,
-                                             TimeIntegratorTaskList *ptlist)
-    : TaskList(pm), ptlist_(ptlist) {
-=======
-SuperTimeStepTaskList::SuperTimeStepTaskList(ParameterInput *pin, Mesh *pm) {
->>>>>>> 61058382
+SuperTimeStepTaskList::SuperTimeStepTaskList(
+    ParameterInput *pin, Mesh *pm, TimeIntegratorTaskList *ptlist) : ptlist_(ptlist) {
   // STS Incompatiblities
   if (MAGNETIC_FIELDS_ENABLED &&
       !(pm->pblock->pfield->pfdif->field_diffusion_defined) &&
@@ -141,13 +136,8 @@
   switch (id) {
     case (CLEAR_ALLBND):
       task_list_[ntasks].TaskFunc=
-<<<<<<< HEAD
-          static_cast<enum TaskStatus (TaskList::*)(MeshBlock*,int)>
+          static_cast<TaskStatus (TaskList::*)(MeshBlock*,int)>
           (&TimeIntegratorTaskList::ClearAllBoundary);
-=======
-          static_cast<TaskStatus (TaskList::*)(MeshBlock*,int)>
-          (&SuperTimeStepTaskList::ClearAllBoundary_STS);
->>>>>>> 61058382
       break;
 
     case (CALC_HYDFLX):
@@ -163,24 +153,14 @@
 
     case (SEND_FLDFLX):
       task_list_[ntasks].TaskFunc=
-<<<<<<< HEAD
-          static_cast<enum TaskStatus (TaskList::*)(MeshBlock*,int)>
+          static_cast<TaskStatus (TaskList::*)(MeshBlock*,int)>
           (&TimeIntegratorTaskList::EMFCorrectSend);
-=======
-          static_cast<TaskStatus (TaskList::*)(MeshBlock*,int)>
-          (&SuperTimeStepTaskList::EMFCorrectSend_STS);
->>>>>>> 61058382
       break;
 
     case (RECV_FLDFLX):
       task_list_[ntasks].TaskFunc=
-<<<<<<< HEAD
-          static_cast<enum TaskStatus (TaskList::*)(MeshBlock*,int)>
+          static_cast<TaskStatus (TaskList::*)(MeshBlock*,int)>
           (&TimeIntegratorTaskList::EMFCorrectReceive);
-=======
-          static_cast<TaskStatus (TaskList::*)(MeshBlock*,int)>
-          (&SuperTimeStepTaskList::EMFCorrectReceive_STS);
->>>>>>> 61058382
       break;
 
     case (INT_HYD):
@@ -196,76 +176,41 @@
 
     case (SEND_HYD):
       task_list_[ntasks].TaskFunc=
-<<<<<<< HEAD
-          static_cast<enum TaskStatus (TaskList::*)(MeshBlock*,int)>
+          static_cast<TaskStatus (TaskList::*)(MeshBlock*,int)>
           (&TimeIntegratorTaskList::HydroSend);
       break;
     case (SEND_FLD):
       task_list_[ntasks].TaskFunc=
-          static_cast<enum TaskStatus (TaskList::*)(MeshBlock*,int)>
+          static_cast<TaskStatus (TaskList::*)(MeshBlock*,int)>
           (&TimeIntegratorTaskList::FieldSend);
-=======
-          static_cast<TaskStatus (TaskList::*)(MeshBlock*,int)>
-          (&SuperTimeStepTaskList::HydroSend_STS);
-      break;
-    case (SEND_FLD):
-      task_list_[ntasks].TaskFunc=
-          static_cast<TaskStatus (TaskList::*)(MeshBlock*,int)>
-          (&SuperTimeStepTaskList::FieldSend_STS);
->>>>>>> 61058382
       break;
 
     case (RECV_HYD):
       task_list_[ntasks].TaskFunc=
-<<<<<<< HEAD
-          static_cast<enum TaskStatus (TaskList::*)(MeshBlock*,int)>
+          static_cast<TaskStatus (TaskList::*)(MeshBlock*,int)>
           (&TimeIntegratorTaskList::HydroReceive);
       break;
     case (RECV_FLD):
       task_list_[ntasks].TaskFunc=
-          static_cast<enum TaskStatus (TaskList::*)(MeshBlock*,int)>
+          static_cast<TaskStatus (TaskList::*)(MeshBlock*,int)>
           (&TimeIntegratorTaskList::FieldReceive);
-=======
-          static_cast<TaskStatus (TaskList::*)(MeshBlock*,int)>
-          (&SuperTimeStepTaskList::HydroReceive_STS);
-      break;
-    case (RECV_FLD):
-      task_list_[ntasks].TaskFunc=
-          static_cast<TaskStatus (TaskList::*)(MeshBlock*,int)>
-          (&SuperTimeStepTaskList::FieldReceive_STS);
->>>>>>> 61058382
       break;
 
     case (SETB_HYD):
       task_list_[ntasks].TaskFunc=
-<<<<<<< HEAD
-          static_cast<enum TaskStatus (TaskList::*)(MeshBlock*,int)>
+          static_cast<TaskStatus (TaskList::*)(MeshBlock*,int)>
           (&TimeIntegratorTaskList::HydroSetBoundaries);
       break;
     case (SETB_FLD):
       task_list_[ntasks].TaskFunc=
-          static_cast<enum TaskStatus (TaskList::*)(MeshBlock*,int)>
+          static_cast<TaskStatus (TaskList::*)(MeshBlock*,int)>
           (&TimeIntegratorTaskList::FieldSetBoundaries);
-=======
-          static_cast<TaskStatus (TaskList::*)(MeshBlock*,int)>
-          (&SuperTimeStepTaskList::HydroSetBoundaries_STS);
-      break;
-    case (SETB_FLD):
-      task_list_[ntasks].TaskFunc=
-          static_cast<TaskStatus (TaskList::*)(MeshBlock*,int)>
-          (&SuperTimeStepTaskList::FieldSetBoundaries_STS);
->>>>>>> 61058382
       break;
 
     case (CON2PRIM):
       task_list_[ntasks].TaskFunc=
-<<<<<<< HEAD
-          static_cast<enum TaskStatus (TaskList::*)(MeshBlock*,int)>
+          static_cast<TaskStatus (TaskList::*)(MeshBlock*,int)>
           (&TimeIntegratorTaskList::Primitives);
-=======
-          static_cast<TaskStatus (TaskList::*)(MeshBlock*,int)>
-          (&SuperTimeStepTaskList::Primitives_STS);
->>>>>>> 61058382
       break;
     case (PHY_BVAL):
       task_list_[ntasks].TaskFunc=
@@ -275,23 +220,13 @@
 
     case (DIFFUSE_HYD):
       task_list_[ntasks].TaskFunc=
-<<<<<<< HEAD
-          static_cast<enum TaskStatus (TaskList::*)(MeshBlock*,int)>
+          static_cast<TaskStatus (TaskList::*)(MeshBlock*,int)>
           (&TimeIntegratorTaskList::HydroDiffusion);
       break;
     case (DIFFUSE_FLD):
       task_list_[ntasks].TaskFunc=
-          static_cast<enum TaskStatus (TaskList::*)(MeshBlock*,int)>
+          static_cast<TaskStatus (TaskList::*)(MeshBlock*,int)>
           (&TimeIntegratorTaskList::FieldDiffusion);
-=======
-          static_cast<TaskStatus (TaskList::*)(MeshBlock*,int)>
-          (&SuperTimeStepTaskList::HydroDiffusion_STS);
-      break;
-    case (DIFFUSE_FLD):
-      task_list_[ntasks].TaskFunc=
-          static_cast<TaskStatus (TaskList::*)(MeshBlock*,int)>
-          (&SuperTimeStepTaskList::FieldDiffusion_STS);
->>>>>>> 61058382
       break;
     default:
       std::stringstream msg;
@@ -325,17 +260,6 @@
 }
 
 //----------------------------------------------------------------------------------------
-<<<<<<< HEAD
-=======
-// Functions to end MPI communication
-
-TaskStatus SuperTimeStepTaskList::ClearAllBoundary_STS(MeshBlock *pmb, int stage) {
-  pmb->pbval->ClearBoundaryAll();
-  return TaskStatus::success;
-}
-
-//----------------------------------------------------------------------------------------
->>>>>>> 61058382
 // Functions to calculates fluxes
 
 TaskStatus SuperTimeStepTaskList::CalculateFluxes_STS(MeshBlock *pmb, int stage) {
@@ -358,28 +282,6 @@
 }
 
 //----------------------------------------------------------------------------------------
-<<<<<<< HEAD
-=======
-// Functions to communicate fluxes between MeshBlocks for flux correction with AMR
-
-TaskStatus SuperTimeStepTaskList::EMFCorrectSend_STS(MeshBlock *pmb, int stage) {
-  pmb->pbval->SendEMFCorrection();
-  return TaskStatus::success;
-}
-
-//----------------------------------------------------------------------------------------
-// Functions to receive fluxes between MeshBlocks
-
-TaskStatus SuperTimeStepTaskList::EMFCorrectReceive_STS(MeshBlock *pmb, int stage) {
-  if (pmb->pbval->ReceiveEMFCorrection() == true) {
-    return TaskStatus::next;
-  } else {
-    return TaskStatus::fail;
-  }
-}
-
-//----------------------------------------------------------------------------------------
->>>>>>> 61058382
 // Functions to integrate conserved variables
 
 TaskStatus SuperTimeStepTaskList::HydroIntegrate_STS(MeshBlock *pmb, int stage) {
@@ -424,157 +326,10 @@
     pf->CT(pmb->pmy_mesh->muj_tilde, pf->b);
     return TaskStatus::next;
   }
-<<<<<<< HEAD
-  return TASK_FAIL;
-}
-
-
-enum TaskStatus SuperTimeStepTaskList::PhysicalBoundary_STS(MeshBlock *pmb, int stage) {
-=======
-
   return TaskStatus::fail;
 }
 
-//----------------------------------------------------------------------------------------
-// Functions to calculate hydro diffusion fluxes
-
-TaskStatus SuperTimeStepTaskList::HydroDiffusion_STS(MeshBlock *pmb, int stage) {
-  Hydro *ph=pmb->phydro;
-
-  // return if there are no diffusion to be added
-  if (ph->phdif->hydro_diffusion_defined == false) return TaskStatus::next;
-
-  if (stage <= nstages) {
-    ph->phdif->CalcHydroDiffusionFlux(ph->w, ph->u, ph->flux);
-  } else {
-    return TaskStatus::fail;
-  }
-  return TaskStatus::next;
-}
-
-//----------------------------------------------------------------------------------------
-// Functions to calculate diffusion EMF
-
-TaskStatus SuperTimeStepTaskList::FieldDiffusion_STS(MeshBlock *pmb, int stage) {
-  Field *pf=pmb->pfield;
-
-  // return if there are no diffusion to be added
-  if (pf->pfdif->field_diffusion_defined == false) return TaskStatus::next;
-
-  if (stage <= nstages) {
-    pf->pfdif->CalcFieldDiffusionEMF(pf->b,pf->bcc,pf->e);
-  } else {
-    return TaskStatus::fail;
-  }
-  return TaskStatus::next;
-}
-
-//----------------------------------------------------------------------------------------
-// Functions to communicate conserved variables between MeshBlocks
-
-TaskStatus SuperTimeStepTaskList::HydroSend_STS(MeshBlock *pmb, int stage) {
-  if (stage <= nstages) {
-    pmb->pbval->SendCellCenteredBoundaryBuffers(pmb->phydro->u, CCBoundaryQuantity::cons);
-  } else {
-    return TaskStatus::fail;
-  }
-  return TaskStatus::success;
-}
-
-TaskStatus SuperTimeStepTaskList::FieldSend_STS(MeshBlock *pmb, int stage) {
-  if (stage <= nstages) {
-    pmb->pbval->SendFieldBoundaryBuffers(pmb->pfield->b);
-  } else {
-    return TaskStatus::fail;
-  }
-  return TaskStatus::success;
-}
-
-//----------------------------------------------------------------------------------------
-// Functions to receive conserved variables between MeshBlocks
-
-TaskStatus SuperTimeStepTaskList::HydroReceive_STS(MeshBlock *pmb, int stage) {
-  bool ret;
-  if (stage <= nstages) {
-    ret=pmb->pbval->ReceiveCellCenteredBoundaryBuffers(CCBoundaryQuantity::cons);
-  } else {
-    return TaskStatus::fail;
-  }
-
-  if (ret==true) {
-    return TaskStatus::success;
-  } else {
-    return TaskStatus::fail;
-  }
-}
-
-TaskStatus SuperTimeStepTaskList::FieldReceive_STS(MeshBlock *pmb, int stage) {
-  bool ret;
-  if (stage <= nstages) {
-    ret=pmb->pbval->ReceiveFieldBoundaryBuffers();
-  } else {
-    return TaskStatus::fail;
-  }
-
-  if (ret==true) {
-    return TaskStatus::success;
-  } else {
-    return TaskStatus::fail;
-  }
-}
-
-TaskStatus SuperTimeStepTaskList::HydroSetBoundaries_STS(MeshBlock *pmb,
-                                                         int stage) {
-  if (stage <= nstages) {
-    pmb->pbval->SetCellCenteredBoundaries(pmb->phydro->u, CCBoundaryQuantity::cons);
-    return TaskStatus::success;
-  }
-  return TaskStatus::fail;
-}
-
-TaskStatus SuperTimeStepTaskList::FieldSetBoundaries_STS(MeshBlock *pmb, int stage) {
-  if (stage <= nstages) {
-    pmb->pbval->SetFieldBoundaries(pmb->pfield->b);
-    return TaskStatus::success;
-  }
-  return TaskStatus::fail;
-}
-
-//--------------------------------------------------------------------------------------
-// Functions for everything else
-
-TaskStatus SuperTimeStepTaskList::Primitives_STS(MeshBlock *pmb, int stage) {
-  Hydro *phydro=pmb->phydro;
-  Field *pfield=pmb->pfield;
-  BoundaryValues *pbval=pmb->pbval;
-  int il=pmb->is, iu=pmb->ie, jl=pmb->js, ju=pmb->je, kl=pmb->ks, ku=pmb->ke;
-  if (pbval->nblevel[1][1][0] != -1) il-=NGHOST;
-  if (pbval->nblevel[1][1][2] != -1) iu+=NGHOST;
-  if (pbval->nblevel[1][0][1] != -1) jl-=NGHOST;
-  if (pbval->nblevel[1][2][1] != -1) ju+=NGHOST;
-  if (pbval->nblevel[0][1][1] != -1) kl-=NGHOST;
-  if (pbval->nblevel[2][1][1] != -1) ku+=NGHOST;
-
-  if (stage <= nstages) {
-    // At beginning of this task, phydro->w contains previous stage's W(U) output
-    // and phydro->w1 is used as a register to store the current stage's output.
-    pmb->peos->ConservedToPrimitive(phydro->u, phydro->w, pfield->b,
-                                    phydro->w1, pfield->bcc, pmb->pcoord,
-                                    il, iu, jl, ju, kl, ku);
-    // swap AthenaArray data pointers so that w now contains the updated w_out
-    phydro->w.SwapAthenaArray(phydro->w1);
-
-  } else {
-    return TaskStatus::fail;
-  }
-
-  return TaskStatus::success;
-}
-
 TaskStatus SuperTimeStepTaskList::PhysicalBoundary_STS(MeshBlock *pmb, int stage) {
-  Hydro *phydro=pmb->phydro;
-  Field *pfield=pmb->pfield;
->>>>>>> 61058382
   BoundaryValues *pbval=pmb->pbval;
   if (stage <= nstages) {
     // TODO(pdmullen): for time-dependent BC's, what is the time inside of an
