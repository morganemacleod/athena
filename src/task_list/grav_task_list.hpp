#ifndef TASK_LIST_GRAV_TASK_LIST_HPP_
#define TASK_LIST_GRAV_TASK_LIST_HPP_
//========================================================================================
// Athena++ astrophysical MHD code
// Copyright(C) 2014 James M. Stone <jmstone@princeton.edu> and other code contributors
// Licensed under the 3-clause BSD License, see LICENSE file for details
//========================================================================================
//!   \file grav_task_list.hpp
//    \brief provides functionality to control dynamic execution using tasks

// C headers

// C++ headers
#include <cstdint>      // std::uint64_t

// Athena++ headers
#include "../athena.hpp"
#include "task_list.hpp"

// forward declarations
class Mesh;
class MeshBlock;

//----------------------------------------------------------------------------------------
//! \class GravitySolverTaskList
//  \brief data and function definitions for GravitySolverTaskList derived class

class GravitySolverTaskList : public TaskList {
 public:
  GravitySolverTaskList(ParameterInput *pin, Mesh *pm);
  ~GravitySolverTaskList() {}

  void AddGravitySolverTask(std::uint64_t id, std::uint64_t dep);

  // functions
  enum TaskStatus ClearGravityBoundary(MeshBlock *pmb, int stage);
  enum TaskStatus SendGravityBoundary(MeshBlock *pmb, int stage);
  enum TaskStatus ReceiveGravityBoundary(MeshBlock *pmb, int stage);
  enum TaskStatus PhysicalBoundary(MeshBlock *pmb, int stage);

private:
  void StartupTaskList(MeshBlock **pmb_array, int nmymb, int stage);

};


//----------------------------------------------------------------------------------------
// 64-bit integers with "1" in different bit positions used to ID  each hydro task.

namespace GravitySolverTaskNames {
<<<<<<< HEAD
  const uint64_t NONE=0;
  const uint64_t CLEAR_GRAV=1LL<<0;

  const uint64_t SEND_GRAV_BND=1LL<<1;
  const uint64_t RECV_GRAV_BND=1LL<<2;
  const uint64_t GRAV_PHYS_BND=1LL<<3;
};
=======
const std::uint64_t NONE = 0ULL;
const std::uint64_t START_GRAV_RECV = 1ULL<<0;
const std::uint64_t CLEAR_GRAV = 1ULL<<1;

const std::uint64_t SEND_GRAV_BND = 1ULL<<2;
const std::uint64_t RECV_GRAV_BND = 1ULL<<3;
const std::uint64_t GRAV_PHYS_BND = 1ULL<<4;
}
>>>>>>> 19feab23

#endif // TASK_LIST_GRAV_TASK_LIST_HPP_<|MERGE_RESOLUTION|>--- conflicted
+++ resolved
@@ -38,9 +38,8 @@
   enum TaskStatus ReceiveGravityBoundary(MeshBlock *pmb, int stage);
   enum TaskStatus PhysicalBoundary(MeshBlock *pmb, int stage);
 
-private:
+ private:
   void StartupTaskList(MeshBlock **pmb_array, int nmymb, int stage);
-
 };
 
 
@@ -48,23 +47,11 @@
 // 64-bit integers with "1" in different bit positions used to ID  each hydro task.
 
 namespace GravitySolverTaskNames {
-<<<<<<< HEAD
-  const uint64_t NONE=0;
-  const uint64_t CLEAR_GRAV=1LL<<0;
+const std::uint64_t NONE=0ULL;
+const std::uint64_t CLEAR_GRAV=1ULL<<0;
 
-  const uint64_t SEND_GRAV_BND=1LL<<1;
-  const uint64_t RECV_GRAV_BND=1LL<<2;
-  const uint64_t GRAV_PHYS_BND=1LL<<3;
-};
-=======
-const std::uint64_t NONE = 0ULL;
-const std::uint64_t START_GRAV_RECV = 1ULL<<0;
-const std::uint64_t CLEAR_GRAV = 1ULL<<1;
-
-const std::uint64_t SEND_GRAV_BND = 1ULL<<2;
-const std::uint64_t RECV_GRAV_BND = 1ULL<<3;
-const std::uint64_t GRAV_PHYS_BND = 1ULL<<4;
+const std::uint64_t SEND_GRAV_BND=1ULL<<1;
+const std::uint64_t RECV_GRAV_BND=1ULL<<2;
+const std::uint64_t GRAV_PHYS_BND=1ULL<<3;
 }
->>>>>>> 19feab23
-
 #endif // TASK_LIST_GRAV_TASK_LIST_HPP_